"""Examples for designing levels."""
import json
import logging
import time
from copy import copy
from random import randrange
from threading import Thread
from typing import Callable, Dict, List, Union

import blessed
from blessed.keyboard import Keystroke

<<<<<<< HEAD
from core.maze import Maze
=======
from core.maze import AIR, Box, Maze
>>>>>>> 69478d65
from core.player import MenuCursor, Player
from core.render import Render
from core.sound import enter_game_sound, play_level_up_sound, stop_bgm
from game import (
    CREDITS, LOSE, NEXT_SCENE, PAUSE, PLAY, QUIT, RESET, TITLE, Scene
)
from utils import Boundary, Vec  # type: ignore

term = blessed.Terminal()
render = Render()


class Menu(Scene):
    """Example of a title scene."""

    def __init__(
        self, txt: List[str], choices: List[str], action_on_choice: Callable
    ) -> None:
        super().__init__()
        self.txt = txt
        self.choices = choices
        self.action_on_choice = action_on_choice
        # txt = []
        # txt.append("welcome to 'Game name' :)")
        # txt.append("")
        # txt.append("Start")
        # txt.append("Credits")
        # txt.append("Quit")
        self.current_frame = term.black_on_peachpuff2 + term.clear
        width = (self.width - max(len(s) for s in txt)) // 2
        txt = self.txt + list(self.choices)
        height = self.height // 2 - len(txt) // 2
        for i in range(len(txt)):
            self.current_frame += term.move_xy(x=width, y=height + i)
            self.current_frame += txt[i]
        self.first_frame = True

        self.menu = MenuCursor(
            Vec(width - 3, height + 2),
            Vec(0, len(self.choices) - 1),
            list(self.choices),
        )

    def next_frame(self, val: Keystroke) -> Union[str, int]:
        """Returns next frame to render"""
        # no need to update the frame anymore
        if self.first_frame:
            self.first_frame = False
            render(self.current_frame)
            self.menu.render()
            # return self.current_frame
        elif val.is_sequence and (257 < val.code < 262):
            logging.info(self.menu.coords)
            self.menu.move(val.name)
            self.menu.render()
        elif str(val) == " " or val.name == "KEY_ENTER":
            choice = self.menu.options[self.menu.selected]
            # if choice == "Start":
            #     enter_game_sound()
            #     return NEXT_SCENE
            # elif choice == "Credits":
            #     play_level_up_sound()
            #     return CREDITS
            # else:
            #     return QUIT

            play_level_up_sound()
            logging.info("powla")
            return self.action_on_choice(choice)
        return ""
        # return ""

    def reset(self) -> None:
        """Reset has no use for title scene."""
        self.first_frame = True
        self.menu.selected = 0
        self.menu.coords = copy(self.menu.l_bounds)


# class CreditsScene(Scene):
#     """The class for the Credits"""

#     def __init__(self) -> None:
#         super().__init__()
#         txt = []
#         txt.append("Credits")
#         txt.append("")
#         txt.append("Anand")
#         txt.append("Pritam Dey")
#         txt.append("Jason Ho")
#         txt.append("Himi")
#         txt.append("Olivia")
#         txt.append("Stone Steel")
#         txt.append("")
#         txt.append("Back")
#         self.current_frame = term.black_on_peachpuff2 + term.clear
#         width = (self.width - len(txt[0])) // 2
#         height = self.height // 4
#         for i in range(len(txt)):
#             self.current_frame += term.move_xy(x=width, y=height + i)
#             self.current_frame += txt[i]
#         self.first_frame = True
#         self.menu = MenuCursor(Vec(width - 3, height + 2), Vec(0, 7), txt[2:])

#     def next_frame(self, val: Keystroke) -> Union[None, int]:
#         """Returns next frame to render"""
#         # no need to update the frame anymore
#         if self.first_frame:
#             self.first_frame = False
#             render(self.current_frame)
#             self.menu.render()
#             # return self.current_frame
#         elif val.is_sequence and (257 < val.code < 262):
#             self.menu.move(val.name)
#             self.menu.render()
#         elif str(val) == " " or val.name == "KEY_ENTER":
#             if self.menu.options[self.menu.selected] == "Back":
#                 play_level_up_sound()
#                 return TITLE
#         return None

# def reset(self) -> None:
#     """Reset this level"""
#     self.first_frame = True
#     self.menu.selected = 0
#     self.menu.coords = copy(self.menu.l_bounds)


class Level(Scene):
    """First basic game"""

    def __init__(self, level: str = "1") -> None:
        super().__init__()

        with open(f"levels/{level}.json", "r") as f:
            data = json.load(f)

        self.instructions: Dict = {}
        self.dialogues = data.pop("dialogues", None)
        if self.dialogues:
            for dialogue in self.dialogues:
                hit_point, coordinate, text = dialogue
                self.instructions[tuple(hit_point)] = [coordinate, text]

        self.maze = Maze.load(data=data)

        self.level_boundary = Boundary(
            len(self.maze.char_matrix[0]),
            len(self.maze.char_matrix),
            self.maze.top_left_corner,
            term,
        )

        self.end_loc = self.maze.end
        self.first_act = True  # set up what to do at the start of the level
        self.show_level = 40  # number of frames to show the level
        self.wait = self.show_level
        self.maze_is_visible = False
        self.reward_on_goal = 0

        self.player: Player = Player()

        for box in self.maze.boxes:
            # move to top-left corner of maze + scale and extend width
            # + move to top-left corner of box
            box.loc = self.maze.mat2screen(box.loc) - (1, 1)
            self.player.inside_box[box.col] = False

    def build_level(self) -> None:
        """Load current level specific attributes"""
        self.player.start_loc = copy(self.maze.start)
        self.player.collision_count = 0
        self.reward_on_goal = 200

    def next_frame(self, val: Keystroke) -> Union[str, int]:
        """Draw next frame."""
        if self.first_act:
            self.first_act = False
            self.show_level = 30
            self.build_level()

            play_level_up_sound()
            # show the maze for 1 sec
            frame = term.clear
            # removes the main maze after 2 sec
            frame = self.get_boundary_frame()  # type: ignore
            frame += self.maze.map
            render(frame)
            for box in self.maze.boxes:
                box.render(self.player)
            self.player.start()
            return ""

        elif self.wait > 0:
            # block any actions from player and then remove maze
            if self.instructions and self.wait == self.show_level:
                Thread(target=self.instruct_player, daemon=True).start()
            self.wait -= 1
            if self.wait == 0:
                self.remove_maze(0)

        elif val.is_sequence and (257 < val.code < 262):
            # update player
            self.player.update(val, self.maze)
            # check if game ends
            if all(self.player.avi.coords == self.end_loc):
                self.player.score.value += self.reward_on_goal
                return NEXT_SCENE
            if self.instructions:
                Thread(target=self.instruct_player, daemon=True).start()
            self.render()
        elif val.lower() == "e":
            self.player.player_movement_sound(maze=self.maze)
        elif val.lower() == "q":
            return PAUSE
        elif val.lower() == "r":
            return RESET
        elif val.lower() == "h":
            if not self.maze_is_visible:
                self.maze_is_visible = True
                render(self.maze.map)
                for box in self.maze.boxes:
                    box.render(self.player)
                self.player.render()
            else:
                self.remove_maze(0)

        # things that should update on every frame goes here
        if not self.wait > 0:
            self.player.score.update(
                player_inside_box=any(self.player.inside_box.values())
            )
        if self.player.score.value <= 0:
            return LOSE
        return ""

    def render(self, hard: bool = False) -> None:
        """Refreshing the scene"""
        if hard:
            render(term.clear, bg_col="lightskyblue1")
        for box in self.maze.boxes:
            box.render(self.player)
        render(self.level_boundary.map)
        # render player
        render(term.move_xy(*self.end_loc) + "&")
        self.player.render()

    def remove_maze(self, sleep: float = 2) -> None:
        """Erase main maze"""
        self.maze_is_visible = False
        time.sleep(sleep)
        render(self.get_boundary_frame())
        self.player.render()
        for box in self.maze.boxes:
            box.render(self.player)

    def get_boundary_frame(self) -> str:
        """Get the frame with only boundary"""
        frame = term.clear
        frame += self.level_boundary.map
        frame += term.move_xy(*self.end_loc) + "&"  # type: ignore
        return frame

    def player_in_boxes(self, player: Player) -> bool:
        """Return True if player in any boxes"""
        k = None
        for box in self.maze.boxes:
            k = box.player_in_box(player)
            if k:
                return True
        return False

    def reset(self) -> None:
        """Reset this level"""
        for box in self.maze.boxes:
            box.needs_cleaning = False
        self.player.start()
        self.first_act = True

    global prev_text, prev_text_loc
    prev_text = ""

    def instruct_player(self) -> None:
        """Instructions"""
        global prev_text, prev_text_loc
        player_loc = tuple(self.maze.screen2mat(self.player.avi.coords))
        if player_loc not in self.instructions.keys():
            return
        if prev_text != "":
            frame = term.move_xy(*prev_text_loc) + " " * len(prev_text)
            render(frame)
        coordinate, text = self.instructions.pop(player_loc)
        text_loc = self.maze.mat2screen(coordinate)
        frame = term.move_xy(*text_loc) + text
        render(frame)
        prev_text = text
        prev_text_loc = text_loc
        # time.sleep(2)
        # frame = term.move_xy(*text_loc) + " " * len(text)
        # render(frame)

        # time.sleep(4)
        # frame = term.move_xy(*text_loc) + " " * len(text)
        # render(frame)


class InfiniteLevel(Scene):
    """Infinite level of maze"""

    instance = None
    random = None

    def __init__(self, random_pos: bool) -> None:
        global random
        super().__init__()
        self.player: Player = Player()
        self.player.score.value += term.width * term.height // 10
        if type(self).instance is None:
            self.maze = Maze.generate(term.width // 5, term.height // 3, random_pos=random_pos)
            random = random_pos
            # self.maze = Maze.generate(7, 7, random_pos=random_pos)
            self.generate_boxes()
            self.level_boundary = Boundary(
                len(self.maze.char_matrix[0]),
                len(self.maze.char_matrix),
                self.maze.top_left_corner,
                term,
            )
            self.end_loc = self.maze.mat2screen(self.maze.end)
            self.first_act = True  # set up what to do at the start of the level
            self.show_level = 40  # number of frames to show the level
            self.wait = self.show_level
            self.maze_is_visible = False
            self.reward_on_goal = 0

            for box in self.maze.boxes:
                # move to top-left corner of maze + scale and extend width
                # + move to top-left corner of box
                box.loc = self.maze.mat2screen(box.loc) - (1, 1)
                self.player.inside_box[box.col] = False

            type(self).instance = self
        else:
            logging.error(
                RuntimeError("Only one instance of 'Infinitelevel' can exist at a time")
            )

    def build_level(self) -> None:
        """Load current level specific attributes"""
        self.player.start_loc = self.maze.mat2screen(mat=self.maze.start)
        self.player.collision_count = 0
        self.reward_on_goal = self.maze.width * self.maze.height // 10

    def next_frame(self, val: Keystroke) -> Union[str, int]:
        """Draw next frame."""
        if self.instance.first_act:
            self.instance.first_act = False
            self.instance.show_level = 30
            self.instance.wait = self.instance.show_level
            self.build_level()

            play_level_up_sound()
            # removes the main maze after 2 sec
            frame = self.get_boundary_frame()
            frame += self.instance.maze.map
            render(frame)
            for box in self.instance.maze.boxes:
                box.render(self.instance.player)
            self.player.start()
            return ""

        elif self.instance.wait > 0:
            # block any actions from player and then remove maze
            self.instance.wait -= 1
            if self.instance.wait == 0:
                self.remove_maze(0)

        elif val.is_sequence and (257 < val.code < 262):
            # update player
            self.instance.player.update(val, self.instance.maze)
            # check if game ends
            if all(self.instance.player.avi.coords == self.instance.end_loc):
                self.player.score.value += self.reward_on_goal
                self.instance.reset_cls()
                self.instance.next_frame(Keystroke())
                return
            self.render()
        elif val.lower() == "e":
            self.player.player_movement_sound(maze=self.maze)
        elif val.lower() == "q":
            return PAUSE
        elif val.lower() == "r":
            return RESET
        elif val.lower() == "h":
            if not self.instance.maze_is_visible:
                self.instance.maze_is_visible = True
                render(self.instance.maze.map)
                for box in self.instance.maze.boxes:
                    box.render(self.player)
                self.instance.player.render()
            else:
                self.instance.remove_maze(0)

        # things that should update on every frame goes here
        if not self.wait > 0:
            self.player.score.update(
                player_inside_box=any(self.player.inside_box.values())
            )
        if self.player.score.value <= 0:
            return LOSE
        return ""

    def render(self, hard: bool = False) -> None:
        """Refreshing the scene"""
        if hard:
            render(term.clear, bg_col="lightskyblue1")
        for box in self.instance.maze.boxes:
            box.render(self.player)
        render(self.instance.level_boundary.map)
        # render player
        render(term.move_xy(*self.instance.end_loc) + "&")
        self.player.render()

    def remove_maze(self, sleep: float = 2) -> None:
        """Erase main maze"""
        self.instance.maze_is_visible = False
        time.sleep(sleep)
        render(self.get_boundary_frame())
        for box in self.instance.maze.boxes:
            box.render(self.instance.player)
        self.player.render()

    def get_boundary_frame(self) -> str:
        """Get the frame with only boundary"""
        frame = term.clear
        frame += self.instance.level_boundary.map
        frame += term.move_xy(*self.instance.end_loc) + "&"  # type: ignore
        return frame

    def player_in_boxes(self, player: Player) -> bool:
        """Return True if player in any boxes"""
        k = None
        for box in self.instance.maze.boxes:
            k = box.player_in_box(player)
            if k:
                return True
        return False

    def generate_boxes(self) -> None:
        """Generate boxes"""
        num_box_x = self.maze.width // 6
        num_box_y = self.maze.height // 4
        if num_box_y == 0:
            num_box_y = 1
        if num_box_x == 0:
            num_box_x = 1
        radius = (
            max(self.maze.width * 2 // num_box_x, self.maze.height // num_box_y) + 3
        )
        number_of_box = num_box_x * num_box_y
        box_list = []
        logging.debug("radius {}".format(radius))
        logging.debug("width:" + str(self.maze.width))
        logging.debug("height:" + str(self.maze.height))
        logging.debug("number of box:" + str(number_of_box))
        logging.debug("\n" + str(self.maze))
        for y in range(0, num_box_y):
            for x in range(0, num_box_x):
                box_pos = None
                while (
                    box_pos is None
                    or box_pos.x < 2
                    or box_pos.y < 2
                    or box_pos.y > len(self.maze.matrix[1]) - 2
                    or box_pos.x > len(self.maze.matrix) - 2
                    or self.maze.matrix[box_pos.x][box_pos.y] != AIR
                    or all(box_pos == self.maze.start)
                    or all(box_pos == self.maze.end)
                ):
                    box_pos = Vec(
                        self.maze.height // num_box_y // 2
                        + (self.maze.height * 2 // num_box_y) * y
                        + randrange(-2, 2),
                        self.maze.width * 2 // num_box_x // 2
                        + (self.maze.width * 2 // num_box_x) * x
                        + randrange(-2, 2))
                logging.debug("Box pos: {}".format(str(box_pos)))
                box = Box(box_pos)
                box.generate_map(self.maze, radius)
                box.generate_image()
                box_list.append(box)
        self.maze.boxes = box_list

    def reset(self) -> None:
        """Reset this level"""
        for box in self.instance.maze.boxes:
            box.needs_cleaning = False
        self.instance.player.start()
        self.instance.first_act = True

    @classmethod
    def reset_cls(cls):
        """Reset class"""
        global random
        cls.instance = None
        cls.instance = InfiniteLevel(random)


class EndScene(Scene):
    """Example of ending scene."""

    def __init__(self):
        super().__init__()
        txt = "You won :o"
        self.current_frame = term.move_xy(
            x=(self.width - len(txt)) // 2, y=self.height // 2
        )
        self.current_frame += txt
        self.first_frame = True

    def next_frame(self, val: Keystroke) -> Union[None, int]:
        """Return next frame to render"""
        # no need to update each frame
        if self.first_frame:
            stop_bgm()
            self.first_frame = False
            render(self.current_frame)
            # return self.render(self.current_frame)
        elif str(val) == " " or val.name == "KEY_ENTER":
            return NEXT_SCENE
        return None

    def reset(self) -> None:
        """No use."""
        pass


class Pause(Scene):
    """Pause Screen for the game"""

    def __init__(self):
        super().__init__()
        self.first_frame = True
        self.reset()

    def next_frame(self, val: Keystroke) -> Union[None, int]:
        """Return next frame to render"""
        # no need to update each frame
        if self.first_frame:
            self.first_frame = False
            render(self.current_frame)
        elif val.lower() == "q":
            return QUIT
        elif val.lower() == "p":
            # remove everything from screen
            self.current_frame = term.move_xy(
                x=(self.width - len(self.txt)) // 2, y=self.height // 2
            )
            self.current_frame += " " * len(self.txt)
            self.current_frame += term.move_xy(
                x=(self.width - len(self.txt2)) // 2, y=self.height // 2 + 1
            )
            self.current_frame += " " * len(self.txt2)
            self.current_frame += term.move_xy(
                x=(self.width - len(self.txt3)) // 2, y=self.height
            )
            self.current_frame += " " * len(self.txt3)
            render(self.current_frame)
            return PLAY
        # elif val.lower() == "h":
        #     # help
        # elif val.lower() == "c":
        #     # credits

        return None

    def reset(self) -> None:
        """Reset current scene"""
        self.txt = "This is the pause screen and we need to design it"
        self.txt2 = "Hit p to play"
        self.txt3 = "Hit q again to exit"
        self.current_frame = term.move_xy(
            x=(self.width - len(self.txt)) // 2, y=self.height // 2
        )
        self.current_frame += self.txt
        self.current_frame += term.move_xy(
            x=(self.width - len(self.txt2)) // 2, y=self.height // 2 + 1
        )
        self.current_frame += self.txt2
        self.current_frame += term.move_xy(
            x=(self.width - len(self.txt3)) // 2, y=self.height
        )
        self.current_frame += self.txt3
        self.first_frame = True


def title_menu_action(choice: str) -> Union[int, None]:
    """Actions for Title menu"""
    logging.info("title")
    if choice == "Start":
        enter_game_sound()
        return NEXT_SCENE
    elif choice == "Credits":
        return CREDITS
    else:
        return QUIT


title_scene = Menu(
    txt=["Welcome :)", ""],
    choices=["Start", "Credits", "Quit"],
    action_on_choice=title_menu_action,
)


def credit_menu_action(choice: str) -> Union[int, None]:
    """Actions for Credit menu"""
    logging.info("credit")
    if choice == "Back":
        return TITLE
    return None


credit_scene = Menu(
    txt=["Creidts", ""],
    choices=[
        "Anand",
        "Pritam Dey",
        "Jason Ho",
        "Himi",
        "Olivia",
        "StoneSteel",
        "",
        "Back",
    ],
    action_on_choice=credit_menu_action,
)


def pause_menu_action(choice: str) -> Union[int, None]:
    """Actions for Pause menu"""
    if choice == "Return":
        return PLAY
    elif choice == "Quit":
        return QUIT
    return None


pause_menu = Menu(
    txt=["Game Paused", ""],
    choices=["Return", "Quit"],
    action_on_choice=pause_menu_action,
)<|MERGE_RESOLUTION|>--- conflicted
+++ resolved
@@ -10,11 +10,7 @@
 import blessed
 from blessed.keyboard import Keystroke
 
-<<<<<<< HEAD
-from core.maze import Maze
-=======
 from core.maze import AIR, Box, Maze
->>>>>>> 69478d65
 from core.player import MenuCursor, Player
 from core.render import Render
 from core.sound import enter_game_sound, play_level_up_sound, stop_bgm
