--- conflicted
+++ resolved
@@ -5,11 +5,7 @@
 
 from core.sound import play_start_bgm
 from game import Game, Scene
-<<<<<<< HEAD
-from levels import EndScene, Level, Pause, TitleScene, Leaderboard
-=======
 from levels import EndScene, Leaderboard, Level, Pause, TitleScene
->>>>>>> 6101404b
 
 if __name__ == "__main__":
     play_start_bgm()
