"""Game components."""
import logging
import os
import time
from typing import Iterable, Iterator, Union

import blessed
import numpy as np
import pytweening as pt
from blessed.keyboard import Keystroke

if "logs" not in os.listdir():
    os.mkdir("logs")
logging.basicConfig(filename="logs/debug.log", level=logging.DEBUG)

NEXT_SCENE = 1
RESET = 2
QUIT = 3

term = blessed.Terminal()


class Scene:
    """This should be subclassed to create each new level.

    The subclass should implement the functions `rest` and `next_frame`
    """

    def __init__(self):
        self.height = term.height
        self.width = term.width
        self.current_frame = ""

    def reset(self) -> None:
        """Reset the current scene/level to its initial state."""

    def next_frame(self, val: Keystroke) -> Union[str, int]:
        """Draw next frame in the scene."""


class Game:
    """Main game class. Should be initiated with a list of scenes."""

    def __init__(self, scenes: Iterable[Scene]) -> None:
        self.scenes: Iterator = iter(scenes)
        self.current_scene: Scene = next(self.scenes)

    def run(self) -> None:
        """Run the main game loop."""
        with term.cbreak():
            val = Keystroke()
            while (val.lower() != "q") or (val.lower != "x"):
                # user input
                try:
                    command = self.current_scene.next_frame(val)
                except AttributeError as e:
                    logging.info(f"game ended with {e}")
                    print("Game ended.")
                    break
                if isinstance(command, str):
                    # do not need to print anything if '' is returned
                    if len(command) != 0:
                        print(command)
                elif command == NEXT_SCENE:
                    self.current_scene = next(self.scenes, None)
                    continue
                elif command == RESET:
                    self.current_scene.reset()
                    val = Keystroke()
                    continue
<<<<<<< HEAD
                elif command == QUIT:
                    break

                val = term.inkey(timeout=0.05)  # 20fps
=======
                val = term.inkey(timeout=3)


class Camera:
    """Main Camera Class. Can Have Multiple Cameras in multiplayer"""

    def __init__(
        self,
        game_map: np.ndarray,
        cam_x: int = 0,
        cam_y: int = 0,
        quickness: float = 0.0,
    ) -> None:
        """Initialization of the Camera

        :param cam_x: initial position of camera's x coordinates
        :param cam_y: initial position of camera's y coordinates
        :param game_map: The whole game map
        :param quickness: how fast camera should transition from one point to another
        """
        self.game_map = game_map
        self._cam_x = cam_x
        self._cam_y = cam_y
        self.quickness = quickness

    @property
    def cam_x(self) -> int:
        """:return: camera's x coordinate"""
        return self._cam_x

    @property
    def cam_y(self) -> int:
        """:return: camera's y coordinate"""
        return self._cam_y

    @cam_x.setter
    def cam_x(self, value: int) -> None:
        pass

    def _set_pos(self, x: int, y: int) -> None:
        interval = 1 * (1 - self.quickness)
        transtion_lenght = int(1 / interval)
        for i in range(transtion_lenght):
            time.sleep(interval)
            self._cam_x *= pt.easeInOutSine(interval * i)
            self._cam_y *= pt.easeInOutSine(interval * i)

    def _render(self, x: int, y: int) -> None:
        # Todo: create the render func and handle errors
        pass
>>>>>>> 6b13aebd
<|MERGE_RESOLUTION|>--- conflicted
+++ resolved
@@ -68,12 +68,6 @@
                     self.current_scene.reset()
                     val = Keystroke()
                     continue
-<<<<<<< HEAD
-                elif command == QUIT:
-                    break
-
-                val = term.inkey(timeout=0.05)  # 20fps
-=======
                 val = term.inkey(timeout=3)
 
 
@@ -99,7 +93,7 @@
         self._cam_y = cam_y
         self.quickness = quickness
 
-    @property
+    @property 
     def cam_x(self) -> int:
         """:return: camera's x coordinate"""
         return self._cam_x
@@ -109,7 +103,7 @@
         """:return: camera's y coordinate"""
         return self._cam_y
 
-    @cam_x.setter
+    @cam_x.setter  # type: ignore
     def cam_x(self, value: int) -> None:
         pass
 
@@ -123,5 +117,4 @@
 
     def _render(self, x: int, y: int) -> None:
         # Todo: create the render func and handle errors
-        pass
->>>>>>> 6b13aebd
+        pass