--- conflicted
+++ resolved
@@ -285,8 +285,13 @@
 
         def check() -> bool:
             """Return whether the player and target location are valid"""
-            if (self.start is None or all(self.start == self.end) or self.end is None
-                    or self.matrix[self.start.x][self.start.y] != AIR or self.matrix[self.end.x][self.end.y] != AIR):
+            if (
+                self.start is None
+                or all(self.start == self.end)
+                or self.end is None
+                or self.matrix[self.start.x][self.start.y] != AIR
+                or self.matrix[self.end.x][self.end.y] != AIR
+            ):
                 return False
             else:
                 distance = np.linalg.norm(self.start - self.end)
@@ -298,14 +303,15 @@
             while not check():
                 self.start = Vec(*self._get_random_position())
                 self.end = Vec(*self._get_random_position())
+            self.end = self.mat2screen(self.end)
             logging.debug(f"starting pos: {self.start} {self.end}")
         else:
-            while (
-                    self.start is None or self.matrix[self.start.x][self.start.y] != AIR
-            ):
+            while self.start is None or self.matrix[self.start.x][self.start.y] != AIR:
                 self.start = Vec(*reversed([random.randrange(0, self.height), 1]))
             while self.end is None or self.matrix[self.end.x][self.end.y] != AIR:
-                self.end = Vec(*reversed([random.randrange(0, self.height), self.width - 1]))
+                self.end = Vec(
+                    *reversed([random.randrange(0, self.height), self.width - 1])
+                )
             self.end = (self.end + 1) * 2 - 1
 
     @classmethod
@@ -360,12 +366,7 @@
         # getting shape of the maze from string representation
         maze = str(obj).split("\n")
         maze_shape = Vec(len(maze[0]), len(maze))
-<<<<<<< HEAD
-        terminal_shape = Vec(term.width, term.height)
-        obj.top_left_corner = (terminal_shape - maze_shape) // 2
-=======
         obj.set_top_left_corner(maze_shape)
->>>>>>> c53c7e19
 
         start = data.pop("start", None)
         if start:
@@ -374,6 +375,7 @@
         if end:
             obj.end = obj.mat2screen(end)
 
+        obj.set_erase_map()
         for color, box_dict in data.items():
             obj.boxes.append(Box.load_from_dict(data=box_dict, col=color))
 
@@ -406,11 +408,11 @@
     """Box where parts of maze become visible."""
 
     def __init__(
-            self,
-            location: Vec = Vec(1, 1),
-            maze: Maze = None,
-            shape: Vec = Vec(3, 3),
-            col: str = "black",
+        self,
+        location: Vec = Vec(1, 1),
+        maze: Maze = None,
+        shape: Vec = Vec(3, 3),
+        col: str = "black",
     ):
         self.maze = maze
         self.shape = shape
@@ -471,7 +473,7 @@
 
         return obj
 
-    def generate_map(self, maze: Maze, radius: int) -> dict:
+    def generate_map(self, maze: Maze, radius: int) -> None:
         """Generate the map of the box"""
         pt_list = points_in_circle_np(radius, self.loc.x, self.loc.y)
         height, width = len(maze.matrix), len(maze.matrix[1])
@@ -493,8 +495,9 @@
         new_maze = new_line.join(new_maze)  # type: ignore
         new_maze = new_maze.replace(" ", term.move_right(1))  # type: ignore
 
-        self.maze.map = term.move_xy(*self.maze.top_left_corner) + new_maze
+        self.maze.map = term.move_xy(*self.maze.top_left_corner) + new_maze  # type: ignore
         logging.debug(str(self.maze))
+        return None
 
     def generate_image(self) -> None:
         """Generate image for the box"""
