--- conflicted
+++ resolved
@@ -122,16 +122,12 @@
 
             frame = ""  # type: ignore
             if self.maze.wall_at(*loc_in_maze):
-<<<<<<< HEAD
                 self.avi.hit_wall()
+                # collision count goes here
                 logging.info(f"hit maze @ {self.avi.loc_on_move(val.name)}")
                 val = term.inkey()
-=======
-                # collision count and music code goes here
-                logging.info(f"hit maze @ {self.avi.loc_on_move(val.name)}")
             elif all(self.avi.coords == self.end_loc):
                 return NEXT_SCENE
->>>>>>> c7898d25
             else:
                 frame += self.avi.move(val.name)  # type: ignore
             for box in self.maze.boxes:
