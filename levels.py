"""Examples for designing levels."""
from typing import Union

import blessed
from blessed.keyboard import Keystroke

from game import NEXT_SCENE, QUIT, RESET, Scene

term = blessed.Terminal()


class TitleScene(Scene):
    """Example of a title scene."""

    def __init__(self) -> None:
        super().__init__()
        txt1 = "welcome to 'Game name' :)"
        txt2 = "hit space to start"
        self.current_frame = term.black_on_peachpuff2 + term.clear
        self.current_frame += term.move_xy(
            x=(self.width - len(txt1)) // 2, y=self.height // 2
        )
        self.current_frame += txt1
        self.current_frame += term.move_xy(
            x=(self.width - len(txt1)) // 2, y=self.height // 2 + 1
        )
        self.current_frame += txt2
        self.first_frame = True

    def next_frame(self, val: Keystroke) -> Union[str, int]:
<<<<<<< HEAD
        """Returns next frame to render"""
        # no need to update the frame anymore
        if self.first_frame:
            self.first_frame = False
            return self.current_frame
        elif str(val) == " " or val.name == "KEY_ENTER":
=======
        """Return next frame to render."""
        if str(val) == " " or val.name == "KEY_ENTER":
>>>>>>> 9e8cfa5c
            return NEXT_SCENE
        return ""

    def reset(self) -> None:
        """Reset has no use for title scene."""
        pass


class Level_1(Scene):
    """Example of a level."""

    def __init__(self) -> None:
        super().__init__()
        self.first_line = term.clear + "hit 'n' to end the game\n" + term.home
        self.first_frame = True

    def next_frame(self, val: Keystroke) -> Union[str, int]:
<<<<<<< HEAD
        """Returns next frame to render"""
        if self.first_frame:
            self.first_frame = False
            print(self.first_line)
=======
        """Return next frame to render."""
>>>>>>> 9e8cfa5c
        if not val:
            new_line = ""
        elif val.is_sequence:
            new_line = "got sequence: {0}.".format((str(val), val.name, val.code))
        elif val.lower() == "n":
            return NEXT_SCENE
        elif val.lower() == "q":
            return QUIT
        elif val.lower() == "r":
            return RESET
        elif val:
            new_line = "got {0}.".format(val)

        return new_line

    def reset(self) -> None:
<<<<<<< HEAD
        """Resets the current level"""
        self.first_frame = True
=======
        """Reset the current level."""
        self.current_frame = term.clear + "hit 'n' to end the game"
>>>>>>> 9e8cfa5c


class EndScene(Scene):
    """Example of ending scene."""

    def __init__(self):
        super().__init__()
        txt = "You won :o"
        self.current_frame = term.move_xy(
            x=(self.width - len(txt)) // 2, y=self.height // 2
        )
        self.current_frame += txt
        self.first_frame = True

    def next_frame(self, val: Keystroke) -> Union[str, int]:
<<<<<<< HEAD
        """Returns next frame to render"""
        # no need to update each frame
        if self.first_frame:
            self.first_frame = False
            return self.current_frame
        elif str(val) == " " or val.name == "KEY_ENTER":
=======
        """Return next frame to render."""
        if str(val) == " " or val.name == "KEY_ENTER":
>>>>>>> 9e8cfa5c
            return NEXT_SCENE
        return ""

    def reset(self) -> None:
        """No use."""
        pass<|MERGE_RESOLUTION|>--- conflicted
+++ resolved
@@ -28,17 +28,12 @@
         self.first_frame = True
 
     def next_frame(self, val: Keystroke) -> Union[str, int]:
-<<<<<<< HEAD
         """Returns next frame to render"""
         # no need to update the frame anymore
         if self.first_frame:
             self.first_frame = False
             return self.current_frame
         elif str(val) == " " or val.name == "KEY_ENTER":
-=======
-        """Return next frame to render."""
-        if str(val) == " " or val.name == "KEY_ENTER":
->>>>>>> 9e8cfa5c
             return NEXT_SCENE
         return ""
 
@@ -56,14 +51,10 @@
         self.first_frame = True
 
     def next_frame(self, val: Keystroke) -> Union[str, int]:
-<<<<<<< HEAD
-        """Returns next frame to render"""
+        """Return next frame to render"""
         if self.first_frame:
             self.first_frame = False
             print(self.first_line)
-=======
-        """Return next frame to render."""
->>>>>>> 9e8cfa5c
         if not val:
             new_line = ""
         elif val.is_sequence:
@@ -80,13 +71,8 @@
         return new_line
 
     def reset(self) -> None:
-<<<<<<< HEAD
-        """Resets the current level"""
+        """Reset the current level"""
         self.first_frame = True
-=======
-        """Reset the current level."""
-        self.current_frame = term.clear + "hit 'n' to end the game"
->>>>>>> 9e8cfa5c
 
 
 class EndScene(Scene):
@@ -102,17 +88,12 @@
         self.first_frame = True
 
     def next_frame(self, val: Keystroke) -> Union[str, int]:
-<<<<<<< HEAD
-        """Returns next frame to render"""
+        """Return next frame to render"""
         # no need to update each frame
         if self.first_frame:
             self.first_frame = False
             return self.current_frame
         elif str(val) == " " or val.name == "KEY_ENTER":
-=======
-        """Return next frame to render."""
-        if str(val) == " " or val.name == "KEY_ENTER":
->>>>>>> 9e8cfa5c
             return NEXT_SCENE
         return ""
 
