"""Game components."""
import logging
import os
from typing import List, Union

import blessed
from blessed.keyboard import Keystroke

from core.player import Player
from core.render import Render

if "logs" not in os.listdir():
    os.mkdir("logs")
root_logger = logging.getLogger()
root_logger.setLevel(logging.DEBUG)  # or whatever
handler = logging.FileHandler("logs/debug.log", "w", "utf-8")  # or whatever
handler.setFormatter(logging.Formatter("%(name)s %(message)s"))  # or whatever
root_logger.addHandler(handler)
logging.info("=" * 15)

NEXT_SCENE = 1
RESET = 2
QUIT = 3
PAUSE = 4
PLAY = 5
<<<<<<< HEAD
LOSE = 6
CREDITS = 7
TITLE = 0
=======
INFINITE = 7
>>>>>>> e2b568f8

term = blessed.Terminal()

render = Render()


class Scene:
    """This should be subclassed to create each new level.

    The subclass should implement the functions `rest` and `next_frame`
    """

    def __init__(self, col: str = "black", bg_col: str = "peachpuff2"):
        self.height = term.height
        self.width = term.width
        self.current_frame = ""
        self.col = col
        self.bg_col = bg_col

    def reset(self) -> None:
        """Reset the current scene/level to its initial state."""

    def next_frame(self, val: Keystroke) -> Union[str, int]:
        """Draw next frame in the scene."""


class Game:
    """Main game class. Should be initiated with a list of scenes."""

    def __init__(self, scenes: List[Scene], pause: Scene) -> None:
        self.scenes = scenes
        self.current_scene_index: int = 0
        self.pause = pause
        self.current_scene: Scene = self.scenes[self.current_scene_index]
        self.player = Player()

    def run(self) -> None:
        """Run the main game loop."""
        with term.cbreak():
            val = Keystroke()
            while True:

                command = self.current_scene.next_frame(val)
                # get all the frames and print
                frame = render.screen()
                print(frame)
                if command == NEXT_SCENE:
                    self.current_scene.reset()
                    self.current_scene_index += 1
                    # end game if scenes end
                    if self.current_scene_index == len(self.scenes)-1:
                        break
                    else:
                        self.current_scene = self.scenes[self.current_scene_index]
                        continue
                elif command == INFINITE:
                    # TODO infinite level
                    self.current_scene_index += 1
                    if self.current_scene_index == len(self.scenes):
                        break
                    else:
                        logging.info(self.current_scene_index)
                        logging.info(len(self.scenes))
                        self.current_scene = self.scenes[self.current_scene_index]
                        continue
                elif command == RESET:
                    self.current_scene.reset()
                    val = Keystroke()
                    continue
                elif command == PAUSE:
                    self.current_scene = self.pause
                    continue
                elif command == PLAY:
                    self.pause.reset()
                    self.current_scene = self.scenes[self.current_scene_index]
                    self.current_scene.render(hard=True)
                    continue
                elif command == CREDITS:
                    self.current_scene.reset()
                    self.current_scene = self.scenes[-1]
                    self.current_scene.next_frame(Keystroke())
                elif command == TITLE:
                    self.current_scene.reset()
                    self.current_scene = self.scenes[0]
                    self.current_scene.next_frame(Keystroke())
                elif command == QUIT or command == LOSE:
                    break
                val = term.inkey(timeout=0.05)  # 20 fps<|MERGE_RESOLUTION|>--- conflicted
+++ resolved
@@ -23,13 +23,10 @@
 QUIT = 3
 PAUSE = 4
 PLAY = 5
-<<<<<<< HEAD
 LOSE = 6
 CREDITS = 7
 TITLE = 0
-=======
-INFINITE = 7
->>>>>>> e2b568f8
+INFINITE = 8
 
 term = blessed.Terminal()
 
@@ -80,7 +77,7 @@
                     self.current_scene.reset()
                     self.current_scene_index += 1
                     # end game if scenes end
-                    if self.current_scene_index == len(self.scenes)-1:
+                    if self.current_scene_index == len(self.scenes) - 1:
                         break
                     else:
                         self.current_scene = self.scenes[self.current_scene_index]
