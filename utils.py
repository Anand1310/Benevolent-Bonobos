--- conflicted
+++ resolved
@@ -1,12 +1,7 @@
-
 # type: ignore
-<<<<<<< HEAD
-from typing import Any, Union
-=======
 """Collection of utilities."""
 from cmath import sqrt
-from typing import Tuple, Union
->>>>>>> bcae73d1
+from typing import Iterable, Tuple, Union
 
 import numpy as np
 
@@ -43,12 +38,10 @@
         """Set value of y as first co-ordinate."""
         self[1] = int(y)
 
-<<<<<<< HEAD
-    def __iter__(self) -> Any:
+    def __iter__(self) -> Iterable:
         return map(int, (self.x, self.y))
-=======
+
 
 def calc_distance(p1: Tuple[int, int], p2: Tuple[int, int]) -> float:
     """Return the distance between two point"""
-    return abs(sqrt((p1[0] - p2[0]) ** 2 + (p1[1] - p2[1]) ** 2))
->>>>>>> bcae73d1
+    return abs(sqrt((p1[0] - p2[0]) ** 2 + (p1[1] - p2[1]) ** 2))