--- conflicted
+++ resolved
@@ -120,18 +120,11 @@
         elif val.is_sequence and (257 < val.code < 262):
             avi_loc = self.avi.loc_on_move(val.name)
 
-<<<<<<< HEAD
-            frame = ""  # type: ignore
-            if self.maze.wall_at(*loc_in_maze):
-                self.avi.hit_wall()
-                # collision count goes here
-                logging.info(f"hit maze @ {self.avi.loc_on_move(val.name)}")
-=======
             if self.wall_at(avi_loc):
                 # collision count and music code goes here
+                self.avi.hit_wall()
                 pass
                 # logging.info(f"hit maze @ {avi_loc}")
->>>>>>> af18b469
             elif all(self.avi.coords == self.end_loc):
                 return NEXT_SCENE
             else:
