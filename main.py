--- conflicted
+++ resolved
@@ -5,21 +5,14 @@
 
 from core.sound import play_start_bgm
 from game import Game, Scene
-<<<<<<< HEAD
-from levels import EndScene, Level, credit_scene, pause_menu, title_scene
-=======
 from levels import (
     EndScene, InfiniteLevel, Level, credit_scene, pause_menu, title_scene
 )
->>>>>>> 69478d65
 
 if __name__ == "__main__":
     play_start_bgm()
     scenes: List[Scene] = [title_scene]
-<<<<<<< HEAD
-=======
     scenes.append(InfiniteLevel(True))
->>>>>>> 69478d65
     if len(sys.argv) == 1:
         scenes.extend([Level(str(i)) for i in range(9)])
     else:
