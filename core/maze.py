--- conflicted
+++ resolved
@@ -364,25 +364,7 @@
         if end:
             obj.end = obj.mat2screen(end)
 
-<<<<<<< HEAD
-        # convreting maze in string form to image
-        new_line = term.move_left(maze_shape.x) + term.move_down(1)
-        maze = new_line.join(maze)  # type: ignore
-        maze = maze.replace(" ", term.move_right(1))  # type: ignore
-
-        obj.map = term.move_xy(*obj.top_left_corner) + maze  # type: ignore
-        for y, line in enumerate(obj.char_matrix):
-            for x, char in enumerate(line):
-                char._location = obj.top_left_corner + Vec(x, y)
-
-        erase_map = obj.map
-        for chr in "┼├┴┬┌└─╶┤│┘┐╷╵╴":
-            if chr in erase_map:
-                erase_map = erase_map.replace(chr, " ")
-        obj.erase_map = erase_map
-=======
         obj.set_erase_map()
->>>>>>> e2b568f8
         for color, box_dict in data.items():
             obj.boxes.append(Box.load_from_dict(data=box_dict, col=color))
 
