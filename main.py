import sys
from typing import List

from openal import oalQuit

from core.sound import play_start_bgm
from game import Game, Scene
<<<<<<< HEAD
from levels import EndScene, Level, credit_scene, pause_menu, title_scene
=======
from levels import EndScene, Leaderboard, Level, Pause, TitleScene
>>>>>>> ef20931b

if __name__ == "__main__":
    play_start_bgm()
    scenes: List[Scene] = [title_scene]
    if len(sys.argv) == 1:
        scenes.extend([Level(str(i)) for i in range(9)])
    else:
        scenes.append(Level(sys.argv[1]))
    scenes.append(EndScene())
<<<<<<< HEAD
    scenes.append(credit_scene)
    game = Game(scenes, pause=pause_menu)
=======
    scenes.append(Leaderboard())
    game = Game(scenes, pause=Pause())
>>>>>>> ef20931b
    game.run()
    oalQuit()<|MERGE_RESOLUTION|>--- conflicted
+++ resolved
@@ -5,11 +5,9 @@
 
 from core.sound import play_start_bgm
 from game import Game, Scene
-<<<<<<< HEAD
-from levels import EndScene, Level, credit_scene, pause_menu, title_scene
-=======
-from levels import EndScene, Leaderboard, Level, Pause, TitleScene
->>>>>>> ef20931b
+from levels import (
+    EndScene, Leaderboard, Level, credit_scene, pause_menu, title_scene
+)
 
 if __name__ == "__main__":
     play_start_bgm()
@@ -19,12 +17,8 @@
     else:
         scenes.append(Level(sys.argv[1]))
     scenes.append(EndScene())
-<<<<<<< HEAD
     scenes.append(credit_scene)
+    scenes.append(Leaderboard())
     game = Game(scenes, pause=pause_menu)
-=======
-    scenes.append(Leaderboard())
-    game = Game(scenes, pause=Pause())
->>>>>>> ef20931b
     game.run()
     oalQuit()