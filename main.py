import sys
from typing import List

from openal import oalQuit

from core.sound import play_start_bgm
from game import Game, Scene
<<<<<<< HEAD
from levels import EndScene, InfiniteLevel, Level, Pause, TitleScene
=======
from levels import CreditsScene, EndScene, Level, Pause, TitleScene
>>>>>>> 3ec13471

if __name__ == "__main__":
    play_start_bgm()
    scenes: List[Scene] = [TitleScene()]
    scenes.append(InfiniteLevel(True))
    if len(sys.argv) == 1:
        scenes.extend([Level(str(i)) for i in range(9)])
    else:
        scenes.append(Level(sys.argv[1]))
    scenes.append(EndScene())
    scenes.append(CreditsScene())
    game = Game(scenes, pause=Pause())
    game.run()
    oalQuit()<|MERGE_RESOLUTION|>--- conflicted
+++ resolved
@@ -5,11 +5,9 @@
 
 from core.sound import play_start_bgm
 from game import Game, Scene
-<<<<<<< HEAD
-from levels import EndScene, InfiniteLevel, Level, Pause, TitleScene
-=======
-from levels import CreditsScene, EndScene, Level, Pause, TitleScene
->>>>>>> 3ec13471
+from levels import (
+    CreditsScene, EndScene, InfiniteLevel, Level, Pause, TitleScene
+)
 
 if __name__ == "__main__":
     play_start_bgm()
